--- conflicted
+++ resolved
@@ -97,19 +97,12 @@
 
     bdlbb::BlobBufferFactory* d_bufferFactory_p;
 
-<<<<<<< HEAD
     mutable bsl::shared_ptr<bdlbb::Blob> d_blob_sp;
     // blob being built by this
     // PutEventBuilder.
     // This has been done mutable to be able to
     // skip writing the length until the blob
     // is retrieved.
-=======
-    /// Blob being built by this PutEventBuilder.
-    /// This has been done mutable to be able to
-    /// skip writing the length until the blob is retrieved.
-    mutable bdlbb::Blob d_blob;
->>>>>>> origin/241025_perf_scope_resetters
 
     /// Has `startMessage` been called.
     bool d_msgStarted;
